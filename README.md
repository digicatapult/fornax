[![CircleCI](https://circleci.com/gh/CDECatapult/fornax.svg?style=svg&circle-token=2110b6bc1d713698d241fd08ae60cd925e60062f)](https://circleci.com/gh/CDECatapult/fornax)
[![Coverage Status](https://coveralls.io/repos/github/CDECatapult/fornax/badge.svg?branch=master)](https://coveralls.io/github/CDECatapult/fornax?branch=master)

# Fornax

An implementation of [NeMa: Fast Graph Search with Label Similarity](http://www.vldb.org/pvldb/vol6/p181-khan.pdf) using python3 and sqlite or postgres.

![FORNAX](./fornax.png)

## Install (Dev)

From the root directory:

```bash
pip install -r requirements/dev.txt
``` 

## Test

From the root directory

```bash
python run_test.py
```

Fornax requires numpy to be installed (part of the SciPy ecosystem). 
The available options for installing SciPy packages are listed [here](https://scipy.org/install.html).

## Tutorials

See the tutorials for a full working example.

* [Part 1](https://github.com/CDECatapult/fornax/blob/master/notebooks/tutorial/Tutorial%201%20-%20Creating%20a%20Dataset.ipynb) - Download a small graph dataset 
* [Part 2](https://github.com/CDECatapult/fornax/blob/master/notebooks/tutorial/Tutorial%202%20-%20Making%20a%20Query.ipynb) - Search the dataset using fornax

### Tutorial Dependencies

The following tutorials use jupyter notebooks to create a worked example.
We recommend you use the anaconda python distribution to run the notebooks.

```bash
conda env create -f environment.yml
source activate fornax_tutorial
```

## Database Setup

By default fornax will use an in memory SQlite database.

Alternative databases can be used by setting the environment variable `FORNAX_DB_URL` using the [sqlalchemy database url format](https://docs.sqlalchemy.org/en/latest/core/engines.html).
SQLite and Postgresql are supported although other databases are untested.

All tables and indicies are initialised at import time if they do not exist already.

## Quick start

```python
# create a query graph
with fornax.Connection() as conn:

    query_graph_handle = fornax.GraphHandle.create()
    query_graph_handle.add_nodes(id_src=[0, 1, 2], label=['Hulk', 'Lady', 'Storm'])
    query_graph_handle.add_edges([0, 1], [1, 2])

<<<<<<< HEAD
# create a target graph
target_graph_handle = fornax.GraphHandle.create()
target_graph_handle.add_nodes(id_src=comic_book_nodes['id'], label=comic_book_nodes['name'])
target_graph_handle.add_edges(comic_book_edges['start'], comic_book_edges['end'])
=======
>>>>>>> e86f7419

    # create a target graph
    target_graph_handle = fornax.GraphHandle.create()
    target_graph_handle.add_nodes(id_src=comic_book_nodes['id], label=comic_book_nodes['name'])
    target_graph_handle.add_edges(comic_book_edges['start'], comic_book_edges['end'])

    matches = [
        (query_node_id, target_node_id, weight)
        for query_node_id, target_node_id, weight
        in string_similarities
    ]

    match_starts, match_ends, weights = zip(*matches)

    # stage a query
    query = fornax.QueryHandle.create(query_graph_handle, target_graph_handle)
    query.add_matches(match_starts, match_ends, weights)

    # go!
    query.execute()
```

```json
{
    "graphs": [
        {
            "cost": 0.024416640711327393,
            "nodes": [
                {
                    "id": 9437002,
                    "type": "query",
                    "id_src": 0,
                    "label": "hulk"
                },
                {
                    "id": 13982314,
                    "type": "query",
                    "id_src": 1,
                    "label": "lady"
                },
                {
                    "id": 76350203,
                    "type": "query",
                    "id_src": 2,
                    "label": "storm"
                },
                {
                    "id": 75367743,
                    "type": "target",
                    "id_src": 37644418,
                    "label": " Susan Storm",
                    "type_": 2
                },
                {
                    "id": 5878004,
                    "type": "target",
                    "id_src": 995920086,
                    "label": "Lady Liberators",
                    "type_": 1
                },
                {
                    "id": 71379958,
                    "type": "target",
                    "id_src": 2142361735,
                    "label": "She-Hulk",
                    "type_": 0
                }
            ],
            "links": [
                {
                    "start": 9437002,
                    "end": 71379958,
                    "type": "match",
                    "weight": 0.9869624795392156
                },
                {
                    "start": 13982314,
                    "end": 5878004,
                    "type": "match",
                    "weight": 0.9746778514236212
                },
                {
                    "start": 76350203,
                    "end": 75367743,
                    "type": "match",
                    "weight": 0.9651097469031811
                },
                {
                    "start": 9437002,
                    "end": 13982314,
                    "type": "query",
                    "weight": 1.0
                },
                {
                    "start": 13982314,
                    "end": 76350203,
                    "type": "query",
                    "weight": 1.0
                },
                {
                    "start": 5878004,
                    "end": 71379958,
                    "type": "target",
                    "weight": 1.0
                }
            ]
        }
    ],
    "iters": 2,
    "hopping_distance": 2,
    "max_iters": 10
}
```
<|MERGE_RESOLUTION|>--- conflicted
+++ resolved
@@ -1,184 +1,181 @@
-[![CircleCI](https://circleci.com/gh/CDECatapult/fornax.svg?style=svg&circle-token=2110b6bc1d713698d241fd08ae60cd925e60062f)](https://circleci.com/gh/CDECatapult/fornax)
-[![Coverage Status](https://coveralls.io/repos/github/CDECatapult/fornax/badge.svg?branch=master)](https://coveralls.io/github/CDECatapult/fornax?branch=master)
-
-# Fornax
-
-An implementation of [NeMa: Fast Graph Search with Label Similarity](http://www.vldb.org/pvldb/vol6/p181-khan.pdf) using python3 and sqlite or postgres.
-
-![FORNAX](./fornax.png)
-
-## Install (Dev)
-
-From the root directory:
-
-```bash
-pip install -r requirements/dev.txt
-``` 
-
-## Test
-
-From the root directory
-
-```bash
-python run_test.py
-```
-
-Fornax requires numpy to be installed (part of the SciPy ecosystem). 
-The available options for installing SciPy packages are listed [here](https://scipy.org/install.html).
-
-## Tutorials
-
-See the tutorials for a full working example.
-
-* [Part 1](https://github.com/CDECatapult/fornax/blob/master/notebooks/tutorial/Tutorial%201%20-%20Creating%20a%20Dataset.ipynb) - Download a small graph dataset 
-* [Part 2](https://github.com/CDECatapult/fornax/blob/master/notebooks/tutorial/Tutorial%202%20-%20Making%20a%20Query.ipynb) - Search the dataset using fornax
-
-### Tutorial Dependencies
-
-The following tutorials use jupyter notebooks to create a worked example.
-We recommend you use the anaconda python distribution to run the notebooks.
-
-```bash
-conda env create -f environment.yml
-source activate fornax_tutorial
-```
-
-## Database Setup
-
-By default fornax will use an in memory SQlite database.
-
-Alternative databases can be used by setting the environment variable `FORNAX_DB_URL` using the [sqlalchemy database url format](https://docs.sqlalchemy.org/en/latest/core/engines.html).
-SQLite and Postgresql are supported although other databases are untested.
-
-All tables and indicies are initialised at import time if they do not exist already.
-
-## Quick start
-
-```python
-# create a query graph
-with fornax.Connection() as conn:
-
-    query_graph_handle = fornax.GraphHandle.create()
-    query_graph_handle.add_nodes(id_src=[0, 1, 2], label=['Hulk', 'Lady', 'Storm'])
-    query_graph_handle.add_edges([0, 1], [1, 2])
-
-<<<<<<< HEAD
-# create a target graph
-target_graph_handle = fornax.GraphHandle.create()
-target_graph_handle.add_nodes(id_src=comic_book_nodes['id'], label=comic_book_nodes['name'])
-target_graph_handle.add_edges(comic_book_edges['start'], comic_book_edges['end'])
-=======
->>>>>>> e86f7419
-
-    # create a target graph
-    target_graph_handle = fornax.GraphHandle.create()
-    target_graph_handle.add_nodes(id_src=comic_book_nodes['id], label=comic_book_nodes['name'])
-    target_graph_handle.add_edges(comic_book_edges['start'], comic_book_edges['end'])
-
-    matches = [
-        (query_node_id, target_node_id, weight)
-        for query_node_id, target_node_id, weight
-        in string_similarities
-    ]
-
-    match_starts, match_ends, weights = zip(*matches)
-
-    # stage a query
-    query = fornax.QueryHandle.create(query_graph_handle, target_graph_handle)
-    query.add_matches(match_starts, match_ends, weights)
-
-    # go!
-    query.execute()
-```
-
-```json
-{
-    "graphs": [
-        {
-            "cost": 0.024416640711327393,
-            "nodes": [
-                {
-                    "id": 9437002,
-                    "type": "query",
-                    "id_src": 0,
-                    "label": "hulk"
-                },
-                {
-                    "id": 13982314,
-                    "type": "query",
-                    "id_src": 1,
-                    "label": "lady"
-                },
-                {
-                    "id": 76350203,
-                    "type": "query",
-                    "id_src": 2,
-                    "label": "storm"
-                },
-                {
-                    "id": 75367743,
-                    "type": "target",
-                    "id_src": 37644418,
-                    "label": " Susan Storm",
-                    "type_": 2
-                },
-                {
-                    "id": 5878004,
-                    "type": "target",
-                    "id_src": 995920086,
-                    "label": "Lady Liberators",
-                    "type_": 1
-                },
-                {
-                    "id": 71379958,
-                    "type": "target",
-                    "id_src": 2142361735,
-                    "label": "She-Hulk",
-                    "type_": 0
-                }
-            ],
-            "links": [
-                {
-                    "start": 9437002,
-                    "end": 71379958,
-                    "type": "match",
-                    "weight": 0.9869624795392156
-                },
-                {
-                    "start": 13982314,
-                    "end": 5878004,
-                    "type": "match",
-                    "weight": 0.9746778514236212
-                },
-                {
-                    "start": 76350203,
-                    "end": 75367743,
-                    "type": "match",
-                    "weight": 0.9651097469031811
-                },
-                {
-                    "start": 9437002,
-                    "end": 13982314,
-                    "type": "query",
-                    "weight": 1.0
-                },
-                {
-                    "start": 13982314,
-                    "end": 76350203,
-                    "type": "query",
-                    "weight": 1.0
-                },
-                {
-                    "start": 5878004,
-                    "end": 71379958,
-                    "type": "target",
-                    "weight": 1.0
-                }
-            ]
-        }
-    ],
-    "iters": 2,
-    "hopping_distance": 2,
-    "max_iters": 10
-}
-```
+[![CircleCI](https://circleci.com/gh/CDECatapult/fornax.svg?style=svg&circle-token=2110b6bc1d713698d241fd08ae60cd925e60062f)](https://circleci.com/gh/CDECatapult/fornax)
+[![Coverage Status](https://coveralls.io/repos/github/CDECatapult/fornax/badge.svg?branch=master)](https://coveralls.io/github/CDECatapult/fornax?branch=master)
+
+# Fornax
+
+An implementation of [NeMa: Fast Graph Search with Label Similarity](http://www.vldb.org/pvldb/vol6/p181-khan.pdf) using python3 and sqlite or postgres.
+
+![FORNAX](./fornax.png)
+
+## Install (Dev)
+
+From the root directory:
+
+```bash
+pip install -r requirements/dev.txt
+``` 
+
+## Test
+
+From the root directory
+
+```bash
+python run_test.py
+```
+
+Fornax requires numpy to be installed (part of the SciPy ecosystem). 
+The available options for installing SciPy packages are listed [here](https://scipy.org/install.html).
+
+## Tutorials
+
+See the tutorials for a full working example.
+
+* [Part 1](https://github.com/CDECatapult/fornax/blob/master/notebooks/tutorial/Tutorial%201%20-%20Creating%20a%20Dataset.ipynb) - Download a small graph dataset 
+* [Part 2](https://github.com/CDECatapult/fornax/blob/master/notebooks/tutorial/Tutorial%202%20-%20Making%20a%20Query.ipynb) - Search the dataset using fornax
+
+### Tutorial Dependencies
+
+The following tutorials use jupyter notebooks to create a worked example.
+We recommend you use the anaconda python distribution to run the notebooks.
+
+```bash
+conda env create -f environment.yml
+source activate fornax_tutorial
+```
+
+## Database Setup
+
+By default fornax will use an in memory SQlite database.
+
+Alternative databases can be used by setting the environment variable `FORNAX_DB_URL` using the [sqlalchemy database url format](https://docs.sqlalchemy.org/en/latest/core/engines.html).
+SQLite and Postgresql are supported although other databases are untested.
+
+All tables and indicies are initialised at import time if they do not exist already.
+
+## Quick start
+
+```python
+# create a query graph
+with fornax.Connection() as conn:
+
+    query_graph_handle = fornax.GraphHandle.create()
+    query_graph_handle.add_nodes(id_src=[0, 1, 2], label=['Hulk', 'Lady', 'Storm'])
+    query_graph_handle.add_edges([0, 1], [1, 2])
+
+    # create a target graph
+    target_graph_handle = fornax.GraphHandle.create()
+    target_graph_handle.add_nodes(id_src=comic_book_nodes['id'], label=comic_book_nodes['name'])
+    target_graph_handle.add_edges(comic_book_edges['start'], comic_book_edges['end'])
+
+    # create a target graph
+    target_graph_handle = fornax.GraphHandle.create()
+    target_graph_handle.add_nodes(id_src=comic_book_nodes['id], label=comic_book_nodes['name'])
+    target_graph_handle.add_edges(comic_book_edges['start'], comic_book_edges['end'])
+
+    matches = [
+        (query_node_id, target_node_id, weight)
+        for query_node_id, target_node_id, weight
+        in string_similarities
+    ]
+
+    match_starts, match_ends, weights = zip(*matches)
+
+    # stage a query
+    query = fornax.QueryHandle.create(query_graph_handle, target_graph_handle)
+    query.add_matches(match_starts, match_ends, weights)
+
+    # go!
+    query.execute()
+```
+
+```json
+{
+    "graphs": [
+        {
+            "cost": 0.024416640711327393,
+            "nodes": [
+                {
+                    "id": 9437002,
+                    "type": "query",
+                    "id_src": 0,
+                    "label": "hulk"
+                },
+                {
+                    "id": 13982314,
+                    "type": "query",
+                    "id_src": 1,
+                    "label": "lady"
+                },
+                {
+                    "id": 76350203,
+                    "type": "query",
+                    "id_src": 2,
+                    "label": "storm"
+                },
+                {
+                    "id": 75367743,
+                    "type": "target",
+                    "id_src": 37644418,
+                    "label": " Susan Storm",
+                    "type_": 2
+                },
+                {
+                    "id": 5878004,
+                    "type": "target",
+                    "id_src": 995920086,
+                    "label": "Lady Liberators",
+                    "type_": 1
+                },
+                {
+                    "id": 71379958,
+                    "type": "target",
+                    "id_src": 2142361735,
+                    "label": "She-Hulk",
+                    "type_": 0
+                }
+            ],
+            "links": [
+                {
+                    "start": 9437002,
+                    "end": 71379958,
+                    "type": "match",
+                    "weight": 0.9869624795392156
+                },
+                {
+                    "start": 13982314,
+                    "end": 5878004,
+                    "type": "match",
+                    "weight": 0.9746778514236212
+                },
+                {
+                    "start": 76350203,
+                    "end": 75367743,
+                    "type": "match",
+                    "weight": 0.9651097469031811
+                },
+                {
+                    "start": 9437002,
+                    "end": 13982314,
+                    "type": "query",
+                    "weight": 1.0
+                },
+                {
+                    "start": 13982314,
+                    "end": 76350203,
+                    "type": "query",
+                    "weight": 1.0
+                },
+                {
+                    "start": 5878004,
+                    "end": 71379958,
+                    "type": "target",
+                    "weight": 1.0
+                }
+            ]
+        }
+    ],
+    "iters": 2,
+    "hopping_distance": 2,
+    "max_iters": 10
+}
+```